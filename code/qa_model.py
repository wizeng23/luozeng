# Copyright 2018 Stanford University
#
# Licensed under the Apache License, Version 2.0 (the "License");
# you may not use this file except in compliance with the License.
# You may obtain a copy of the License at
#
# http://www.apache.org/licenses/LICENSE-2.0
#
# Unless required by applicable law or agreed to in writing, software
# distributed under the License is distributed on an "AS IS" BASIS,
# WITHOUT WARRANTIES OR CONDITIONS OF ANY KIND, either express or implied.
# See the License for the specific language governing permissions and
# limitations under the License.

"""This file defines the top-level model"""

from __future__ import absolute_import
from __future__ import division

import time
import logging
import os
import sys

import numpy as np
import tensorflow as tf
from tensorflow.python.ops import variable_scope as vs
from tensorflow.python.ops import embedding_ops

from evaluate import exact_match_score, f1_score
from data_batcher import get_batch_generator
from pretty_print import print_example
<<<<<<< HEAD
from modules import Params, RNNEncoder, SimpleSoftmaxLayer, Attention
=======
from modules import RNNEncoder, SimpleSoftmaxLayer, BasicAttn, RNNAttn, SelfAttn, RNNEncoder2
>>>>>>> b96e54b1

logging.basicConfig(level=logging.INFO)


class QAModel(object):
    """Top-level Question Answering module"""

    def __init__(self, FLAGS, id2word, word2id, emb_matrix):
        """
        Initializes the QA model.

        Inputs:
          FLAGS: the flags passed in from main.py
          id2word: dictionary mapping word idx (int) to word (string)
          word2id: dictionary mapping word (string) to word idx (int)
          emb_matrix: numpy array shape (400002, embedding_size) containing pre-traing GloVe embeddings
        """
        print "Initializing the QAModel..."
        self.FLAGS = FLAGS
        self.id2word = id2word
        self.word2id = word2id

        # Add all parts of the graph
        with tf.variable_scope("QAModel", initializer=tf.contrib.layers.variance_scaling_initializer(factor=1.0, uniform=True)):
            self.add_placeholders()
            self.add_embedding_layer(emb_matrix)
            self.build_graph()
            self.add_loss()

        # Define trainable parameters, gradient, gradient norm, and clip by gradient norm
        params = tf.trainable_variables()

        #    for v in params:
        #        print v.name

        gradients = tf.gradients(self.loss, params)
        self.gradient_norm = tf.global_norm(gradients)
        clipped_gradients, _ = tf.clip_by_global_norm(gradients, FLAGS.max_gradient_norm)
        self.param_norm = tf.global_norm(params)

        # Define optimizer and updates
        # (updates is what you need to fetch in session.run to do a gradient update)
        self.global_step = tf.Variable(0, name="global_step", trainable=False)
        opt = tf.train.AdamOptimizer(learning_rate=FLAGS.learning_rate) # you can try other optimizers
        self.updates = opt.apply_gradients(zip(clipped_gradients, params), global_step=self.global_step)

        # Define savers (for checkpointing) and summaries (for tensorboard)
        self.saver = tf.train.Saver(tf.global_variables(), max_to_keep=FLAGS.keep)
        self.bestmodel_saver = tf.train.Saver(tf.global_variables(), max_to_keep=1)
        self.summaries = tf.summary.merge_all()

        # self.char_embedding_size = 20

    def add_placeholders(self):
        """
        Add placeholders to the graph. Placeholders are used to feed in inputs.
        """
        # Add placeholders for inputs.
        # These are all batch-first: the None corresponds to batch_size and
        # allows you to run the same model with variable batch_size
        self.context_ids = tf.placeholder(tf.int32, shape=[None, self.FLAGS.context_len])
        self.context_mask = tf.placeholder(tf.int32, shape=[None, self.FLAGS.context_len])
        self.qn_ids = tf.placeholder(tf.int32, shape=[None, self.FLAGS.question_len])
        self.qn_mask = tf.placeholder(tf.int32, shape=[None, self.FLAGS.question_len])
        self.ans_span = tf.placeholder(tf.int32, shape=[None, 2])

        # Add a placeholder to feed in the keep probability (for dropout).
        # This is necessary so that we can instruct the model to use dropout when training, but not when testing
        self.keep_prob = tf.placeholder_with_default(1.0, shape=())

        # add placeholders to feed in the character IDs for questions and contexts
        # self.context_character_ids = tf.placeholder(tf.int32, shape=[None, self.FLAGS.context_len, self.FLAGS.word_len])


    def add_embedding_layer(self, emb_matrix):
        """
        Adds word embedding layer to the graph.
        and add character embedding to the graph

        Inputs:
          emb_matrix: shape (400002, embedding_size).
            The GloVe vectors, plus vectors for PAD and UNK.

            char_emb_matrix: shape
        """
        with vs.variable_scope("embeddings"):

            # Note: the embedding matrix is a tf.constant which means it's not a trainable parameter
            embedding_matrix = tf.constant(emb_matrix, dtype=tf.float32, name="emb_matrix") # shape (400002, embedding_size)

            # Get the word embeddings for the context and question,
            # using the placeholders self.context_ids and self.qn_ids
            self.context_embs = embedding_ops.embedding_lookup(embedding_matrix, self.context_ids) # shape (batch_size, context_len, embedding_size)
            self.qn_embs = embedding_ops.embedding_lookup(embedding_matrix, self.qn_ids) # shape (batch_size, question_len, embedding_size)


            # chacrater embeddings
            # self.char_embedding_matrix = tf.get_variable("character_embedding_matrix",
            #                                              shape = [?, self.char_embedding_size],
            #                                              dtype=tf.float32, initializer=tf.contrib.layers.xavier_initializer())
            # self.context_char_embs = embedding_ops.embedding_lookup(self.char_embedding_matrix,
            #                                                         self.context_character_ids)
                # shape (batch_size, context_len, word_len?, embedding_size)



    def build_graph(self):
        """Builds the main part of the graph for the model, starting from the input embeddings to the final distributions for the answer span.

        Defines:
          self.logits_start, self.logits_end: Both tensors shape (batch_size, context_len).
            These are the logits (i.e. values that are fed into the softmax function) for the start and end distribution.
            Important: these are -large in the pad locations. Necessary for when we feed into the cross entropy function.
          self.probdist_start, self.probdist_end: Both shape (batch_size, context_len). Each row sums to 1.
            These are the result of taking (masked) softmax of logits_start and logits_end.
        """
        params = Params(self.FLAGS.hidden_size)
        # Use a RNN to get hidden states for the context and the question
        # Note: here the RNNEncoder is shared (i.e. the weights are the same)
        # between the context and the question.
        encoder = RNNEncoder(self.FLAGS.hidden_size, self.keep_prob)
        context_hiddens = encoder.build_graph(self.context_embs, self.context_mask) # (batch_size, context_len, 2*hidden_size)
        question_hiddens = encoder.build_graph(self.qn_embs, self.qn_mask) # (batch_size, question_len, 2*hidden_size)

        # context_char_hiddens = CharCNN(self.keep_prob).build_graph(self.context_char_embs)
        # concat??

        # Use context hidden states to attend to question hidden states
        attn_layer = Attention(self.keep_prob, self.FLAGS.hidden_size)
        gated_weights = (((params["W_uQ"], params["W_uP"], params["W_vQ"]), params["v"]), params["W_g"])
        # gated_output is shape (batch_size, context_len, hidden_size)
        gated_output = attn_layer.build_graph(context_hiddens, self.context_mask, question_hiddens, self.qn_mask, gated_weights, False)

        # Concat attn_output to context_hiddens to get blended_reps
        blended_reps = tf.concat([context_hiddens, gated_output], 2) # (batch_size, context_len, 3*hidden_size)

        # Send the blended_reps into a one-directional GRU to get question-aware context hidden states
        qa_context_hiddens = RNNAttn(self.FLAGS.hidden_size*4, self.keep_prob).build_graph(blended_reps, self.context_mask)

        # use self-attention for the question-aware context hidden states themselves
        sf_attn_layer = SelfAttn(self.keep_prob, self.FLAGS.hidden_size*4, self.FLAGS.context_len)
        _, sf_attn_output = sf_attn_layer.build_graph(qa_context_hiddens, self.context_mask)
        # self_attn_output is shape (batch_size, context_len, hidden_size*4)

        # concatenate self-attention output to the question-aware context hidden states
        blended_self_attn = tf.concat([qa_context_hiddens, sf_attn_output], axis=2) # (batch_size, context_len, hidden_size*8)

        # and pass these as input to a bidirectional RNN to obtain a new set of hidden states
        new_hidden_states = RNNEncoder2(self.FLAGS.hidden_size*8, self.keep_prob).build_graph(blended_self_attn, self.context_mask) #(batch_size, context_len, hidden_size*8)

        # Apply fully connected layer to self-attention representation
        # Note, blended_reps_final corresponds to b' in the handout
<<<<<<< HEAD
        # Note, tf.contrib.layers.fully_connected applies a ReLU non-linarity here by default
        # blended_reps_final is shape (batch_size, context_len, hidden_size)
        blended_reps_final = tf.contrib.layers.fully_connected(blended_reps, num_outputs=self.FLAGS.hidden_size)
=======
        # Note, tf.contrib.layers.fully_connected applies a ReLU non-linearity here by default
        blended_reps_final = tf.contrib.layers.fully_connected(new_hidden_states, num_outputs=self.FLAGS.hidden_size) # blended_reps_final is shape (batch_size, context_len, hidden_size)
>>>>>>> b96e54b1

        # Use softmax layer to compute probability distribution for start location
        # Note this produces self.logits_start and self.probdist_start, both of which have shape (batch_size, context_len)
        with vs.variable_scope("StartDist"):
            softmax_layer_start = SimpleSoftmaxLayer()
            self.logits_start, self.probdist_start = softmax_layer_start.build_graph(blended_reps_final, self.context_mask)

        # Use softmax layer to compute probability distribution for end location
        # Note this produces self.logits_end and self.probdist_end, both of which have shape (batch_size, context_len)
        with vs.variable_scope("EndDist"):
            softmax_layer_end = SimpleSoftmaxLayer()
            self.logits_end, self.probdist_end = softmax_layer_end.build_graph(blended_reps_final, self.context_mask)


    def add_loss(self):
        """
        Add loss computation to the graph.

        Uses:
          self.logits_start: shape (batch_size, context_len)
            IMPORTANT: Assumes that self.logits_start is masked (i.e. has -large in masked locations).
            That's because the tf.nn.sparse_softmax_cross_entropy_with_logits
            function applies softmax and then computes cross-entropy loss.
            So you need to apply masking to the logits (by subtracting large
            number in the padding location) BEFORE you pass to the
            sparse_softmax_cross_entropy_with_logits function.

          self.ans_span: shape (batch_size, 2)
            Contains the gold start and end locations

        Defines:
          self.loss_start, self.loss_end, self.loss: all scalar tensors
        """
        with vs.variable_scope("loss"):

            # Calculate loss for prediction of start position
            loss_start = tf.nn.sparse_softmax_cross_entropy_with_logits(logits=self.logits_start, labels=self.ans_span[:, 0]) # loss_start has shape (batch_size)
            self.loss_start = tf.reduce_mean(loss_start) # scalar. avg across batch
            tf.summary.scalar('loss_start', self.loss_start) # log to tensorboard

            # Calculate loss for prediction of end position
            loss_end = tf.nn.sparse_softmax_cross_entropy_with_logits(logits=self.logits_end, labels=self.ans_span[:, 1])
            self.loss_end = tf.reduce_mean(loss_end)
            tf.summary.scalar('loss_end', self.loss_end)

            # Add the two losses
            self.loss = self.loss_start + self.loss_end
            tf.summary.scalar('loss', self.loss)


    def run_train_iter(self, session, batch, summary_writer):
        """
        This performs a single training iteration (forward pass, loss computation, backprop, parameter update)

        Inputs:
          session: TensorFlow session
          batch: a Batch object
          summary_writer: for Tensorboard

        Returns:
          loss: The loss (averaged across the batch) for this batch.
          global_step: The current number of training iterations we've done
          param_norm: Global norm of the parameters
          gradient_norm: Global norm of the gradients
        """
        # Match up our input data with the placeholders
        input_feed = {}
        input_feed[self.context_ids] = batch.context_ids
        input_feed[self.context_mask] = batch.context_mask
        input_feed[self.qn_ids] = batch.qn_ids
        input_feed[self.qn_mask] = batch.qn_mask
        input_feed[self.ans_span] = batch.ans_span
        input_feed[self.keep_prob] = 1.0 - self.FLAGS.dropout # apply dropout

        # output_feed contains the things we want to fetch.
        output_feed = [self.updates, self.summaries, self.loss, self.global_step, self.param_norm, self.gradient_norm]

        # Run the model
        [_, summaries, loss, global_step, param_norm, gradient_norm] = session.run(output_feed, input_feed)

        # All summaries in the graph are added to Tensorboard
        summary_writer.add_summary(summaries, global_step)

        return loss, global_step, param_norm, gradient_norm


    def get_loss(self, session, batch):
        """
        Run forward-pass only; get loss.

        Inputs:
          session: TensorFlow session
          batch: a Batch object

        Returns:
          loss: The loss (averaged across the batch) for this batch
        """

        input_feed = {}
        input_feed[self.context_ids] = batch.context_ids
        input_feed[self.context_mask] = batch.context_mask
        input_feed[self.qn_ids] = batch.qn_ids
        input_feed[self.qn_mask] = batch.qn_mask
        input_feed[self.ans_span] = batch.ans_span
        # note you don't supply keep_prob here, so it will default to 1 i.e. no dropout

        output_feed = [self.loss]

        [loss] = session.run(output_feed, input_feed)

        return loss


    def get_prob_dists(self, session, batch):
        """
        Run forward-pass only; get probability distributions for start and end positions.

        Inputs:
          session: TensorFlow session
          batch: Batch object

        Returns:
          probdist_start and probdist_end: both shape (batch_size, context_len)
        """
        input_feed = {}
        input_feed[self.context_ids] = batch.context_ids
        input_feed[self.context_mask] = batch.context_mask
        input_feed[self.qn_ids] = batch.qn_ids
        input_feed[self.qn_mask] = batch.qn_mask
        # note you don't supply keep_prob here, so it will default to 1 i.e. no dropout

        output_feed = [self.probdist_start, self.probdist_end]
        [probdist_start, probdist_end] = session.run(output_feed, input_feed)
        return probdist_start, probdist_end


    def get_start_end_pos(self, session, batch):
        """
        Run forward-pass only; get the most likely answer span.

        Inputs:
          session: TensorFlow session
          batch: Batch object

        Returns:
          start_pos, end_pos: both numpy arrays shape (batch_size).
            The most likely start and end positions for each example in the batch.
        """
        # Get start_dist and end_dist, both shape (batch_size, context_len)
        start_dist, end_dist = self.get_prob_dists(session, batch)

        # Take argmax to get start_pos and end_post, both shape (batch_size)
        start_pos = np.argmax(start_dist, axis=1)
        end_pos = np.argmax(end_dist, axis=1)

        return start_pos, end_pos


    def get_dev_loss(self, session, dev_context_path, dev_qn_path, dev_ans_path):
        """
        Get loss for entire dev set.

        Inputs:
          session: TensorFlow session
          dev_qn_path, dev_context_path, dev_ans_path: paths to the dev.{context/question/answer} data files

        Outputs:
          dev_loss: float. Average loss across the dev set.
        """
        logging.info("Calculating dev loss...")
        tic = time.time()
        loss_per_batch, batch_lengths = [], []

        # Iterate over dev set batches
        # Note: here we set discard_long=True, meaning we discard any examples
        # which are longer than our context_len or question_len.
        # We need to do this because if, for example, the true answer is cut
        # off the context, then the loss function is undefined.
        for batch in get_batch_generator(self.word2id, dev_context_path, dev_qn_path, dev_ans_path, self.FLAGS.batch_size, context_len=self.FLAGS.context_len, question_len=self.FLAGS.question_len, discard_long=True):

            # Get loss for this batch
            loss = self.get_loss(session, batch)
            curr_batch_size = batch.batch_size
            loss_per_batch.append(loss * curr_batch_size)
            batch_lengths.append(curr_batch_size)

        # Calculate average loss
        total_num_examples = sum(batch_lengths)
        toc = time.time()
        print "Computed dev loss over %i examples in %.2f seconds" % (total_num_examples, toc-tic)

        # Overall loss is total loss divided by total number of examples
        dev_loss = sum(loss_per_batch) / float(total_num_examples)

        return dev_loss


    def check_f1_em(self, session, context_path, qn_path, ans_path, dataset, num_samples=100, print_to_screen=False):
        """
        Sample from the provided (train/dev) set.
        For each sample, calculate F1 and EM score.
        Return average F1 and EM score for all samples.
        Optionally pretty-print examples.

        Note: This function is not quite the same as the F1/EM numbers you get from "official_eval" mode.
        This function uses the pre-processed version of the e.g. dev set for speed,
        whereas "official_eval" mode uses the original JSON. Therefore:
          1. official_eval takes your max F1/EM score w.r.t. the three reference answers,
            whereas this function compares to just the first answer (which is what's saved in the preprocessed data)
          2. Our preprocessed version of the dev set is missing some examples
            due to tokenization issues (see squad_preprocess.py).
            "official_eval" includes all examples.

        Inputs:
          session: TensorFlow session
          qn_path, context_path, ans_path: paths to {dev/train}.{question/context/answer} data files.
          dataset: string. Either "train" or "dev". Just for logging purposes.
          num_samples: int. How many samples to use. If num_samples=0 then do whole dataset.
          print_to_screen: if True, pretty-prints each example to screen

        Returns:
          F1 and EM: Scalars. The average across the sampled examples.
        """
        logging.info("Calculating F1/EM for %s examples in %s set..." % (str(num_samples) if num_samples != 0 else "all", dataset))

        f1_total = 0.
        em_total = 0.
        example_num = 0

        tic = time.time()

        # Note here we select discard_long=False because we want to sample from the entire dataset
        # That means we're truncating, rather than discarding, examples with too-long context or questions
        for batch in get_batch_generator(self.word2id, context_path, qn_path, ans_path, self.FLAGS.batch_size, context_len=self.FLAGS.context_len, question_len=self.FLAGS.question_len, discard_long=False):

            pred_start_pos, pred_end_pos = self.get_start_end_pos(session, batch)

            # Convert the start and end positions to lists length batch_size
            pred_start_pos = pred_start_pos.tolist() # list length batch_size
            pred_end_pos = pred_end_pos.tolist() # list length batch_size

            for ex_idx, (pred_ans_start, pred_ans_end, true_ans_tokens) in enumerate(zip(pred_start_pos, pred_end_pos, batch.ans_tokens)):
                example_num += 1

                # Get the predicted answer
                # Important: batch.context_tokens contains the original words (no UNKs)
                # You need to use the original no-UNK version when measuring F1/EM
                pred_ans_tokens = batch.context_tokens[ex_idx][pred_ans_start : pred_ans_end + 1]
                pred_answer = " ".join(pred_ans_tokens)

                # Get true answer (no UNKs)
                true_answer = " ".join(true_ans_tokens)

                # Calc F1/EM
                f1 = f1_score(pred_answer, true_answer)
                em = exact_match_score(pred_answer, true_answer)
                f1_total += f1
                em_total += em

                # Optionally pretty-print
                if print_to_screen:
                    print_example(self.word2id, batch.context_tokens[ex_idx], batch.qn_tokens[ex_idx], batch.ans_span[ex_idx, 0], batch.ans_span[ex_idx, 1], pred_ans_start, pred_ans_end, true_answer, pred_answer, f1, em)

                if num_samples != 0 and example_num >= num_samples:
                    break

            if num_samples != 0 and example_num >= num_samples:
                break

        f1_total /= example_num
        em_total /= example_num

        toc = time.time()
        logging.info("Calculating F1/EM for %i examples in %s set took %.2f seconds" % (example_num, dataset, toc-tic))

        return f1_total, em_total


    def train(self, session, train_context_path, train_qn_path, train_ans_path, dev_qn_path, dev_context_path, dev_ans_path):
        """
        Main training loop.

        Inputs:
          session: TensorFlow session
          {train/dev}_{qn/context/ans}_path: paths to {train/dev}.{context/question/answer} data files
        """

        # Print number of model parameters
        tic = time.time()
        params = tf.trainable_variables()
        num_params = sum(map(lambda t: np.prod(tf.shape(t.value()).eval()), params))
        toc = time.time()
        logging.info("Number of params: %d (retrieval took %f secs)" % (num_params, toc - tic))

        # We will keep track of exponentially-smoothed loss
        exp_loss = None

        # Checkpoint management.
        # We keep one latest checkpoint, and one best checkpoint (early stopping)
        checkpoint_path = os.path.join(self.FLAGS.train_dir, "qa.ckpt")
        bestmodel_dir = os.path.join(self.FLAGS.train_dir, "best_checkpoint")
        bestmodel_ckpt_path = os.path.join(bestmodel_dir, "qa_best.ckpt")
        best_dev_f1 = None
        best_dev_em = None

        # for TensorBoard
        summary_writer = tf.summary.FileWriter(self.FLAGS.train_dir, session.graph)

        epoch = 0

        logging.info("Beginning training loop...")
        while self.FLAGS.num_epochs == 0 or epoch < self.FLAGS.num_epochs:
            epoch += 1
            epoch_tic = time.time()

            # Loop over batches
            for batch in get_batch_generator(self.word2id, train_context_path, train_qn_path, train_ans_path, self.FLAGS.batch_size, context_len=self.FLAGS.context_len, question_len=self.FLAGS.question_len, discard_long=True):

                # Run training iteration
                iter_tic = time.time()
                loss, global_step, param_norm, grad_norm = self.run_train_iter(session, batch, summary_writer)
                iter_toc = time.time()
                iter_time = iter_toc - iter_tic

                # Update exponentially-smoothed loss
                if not exp_loss: # first iter
                    exp_loss = loss
                else:
                    exp_loss = 0.99 * exp_loss + 0.01 * loss

                # Sometimes print info to screen
                if global_step % self.FLAGS.print_every == 0:
                    logging.info(
                        'epoch %d, iter %d, loss %.5f, smoothed loss %.5f, grad norm %.5f, param norm %.5f, batch time %.3f' %
                        (epoch, global_step, loss, exp_loss, grad_norm, param_norm, iter_time))

                # Sometimes save model
                if global_step % self.FLAGS.save_every == 0:
                    logging.info("Saving to %s..." % checkpoint_path)
                    self.saver.save(session, checkpoint_path, global_step=global_step)

                # Sometimes evaluate model on dev loss, train F1/EM and dev F1/EM
                if global_step % self.FLAGS.eval_every == 0:

                    # Get loss for entire dev set and log to tensorboard
                    dev_loss = self.get_dev_loss(session, dev_context_path, dev_qn_path, dev_ans_path)
                    logging.info("Epoch %d, Iter %d, dev loss: %f" % (epoch, global_step, dev_loss))
                    write_summary(dev_loss, "dev/loss", summary_writer, global_step)


                    # Get F1/EM on train set and log to tensorboard
                    train_f1, train_em = self.check_f1_em(session, train_context_path, train_qn_path, train_ans_path, "train", num_samples=1000)
                    logging.info("Epoch %d, Iter %d, Train F1 score: %f, Train EM score: %f" % (epoch, global_step, train_f1, train_em))
                    write_summary(train_f1, "train/F1", summary_writer, global_step)
                    write_summary(train_em, "train/EM", summary_writer, global_step)


                    # Get F1/EM on dev set and log to tensorboard
                    dev_f1, dev_em = self.check_f1_em(session, dev_context_path, dev_qn_path, dev_ans_path, "dev", num_samples=0)
                    logging.info("Epoch %d, Iter %d, Dev F1 score: %f, Dev EM score: %f" % (epoch, global_step, dev_f1, dev_em))
                    write_summary(dev_f1, "dev/F1", summary_writer, global_step)
                    write_summary(dev_em, "dev/EM", summary_writer, global_step)


                    # Early stopping based on dev EM. You could switch this to use F1 instead.
                    if best_dev_em is None or dev_em > best_dev_em:
                        best_dev_em = dev_em
                        logging.info("Saving to %s..." % bestmodel_ckpt_path)
                        self.bestmodel_saver.save(session, bestmodel_ckpt_path, global_step=global_step)


            epoch_toc = time.time()
            logging.info("End of epoch %i. Time for epoch: %f" % (epoch, epoch_toc-epoch_tic))

        sys.stdout.flush()



def write_summary(value, tag, summary_writer, global_step):
    """Write a single summary value to tensorboard"""
    summary = tf.Summary()
    summary.value.add(tag=tag, simple_value=value)
    summary_writer.add_summary(summary, global_step)<|MERGE_RESOLUTION|>--- conflicted
+++ resolved
@@ -30,11 +30,7 @@
 from evaluate import exact_match_score, f1_score
 from data_batcher import get_batch_generator
 from pretty_print import print_example
-<<<<<<< HEAD
-from modules import Params, RNNEncoder, SimpleSoftmaxLayer, Attention
-=======
-from modules import RNNEncoder, SimpleSoftmaxLayer, BasicAttn, RNNAttn, SelfAttn, RNNEncoder2
->>>>>>> b96e54b1
+from modules import Params, RNNEncoder, SimpleSoftmaxLayer, Attention, RNNAttn, SelfAttn, RNNEncoder2
 
 logging.basicConfig(level=logging.INFO)
 
@@ -187,14 +183,9 @@
 
         # Apply fully connected layer to self-attention representation
         # Note, blended_reps_final corresponds to b' in the handout
-<<<<<<< HEAD
-        # Note, tf.contrib.layers.fully_connected applies a ReLU non-linarity here by default
+        # Note, tf.contrib.layers.fully_connected applies a ReLU non-linearity here by default
         # blended_reps_final is shape (batch_size, context_len, hidden_size)
-        blended_reps_final = tf.contrib.layers.fully_connected(blended_reps, num_outputs=self.FLAGS.hidden_size)
-=======
-        # Note, tf.contrib.layers.fully_connected applies a ReLU non-linearity here by default
-        blended_reps_final = tf.contrib.layers.fully_connected(new_hidden_states, num_outputs=self.FLAGS.hidden_size) # blended_reps_final is shape (batch_size, context_len, hidden_size)
->>>>>>> b96e54b1
+        blended_reps_final = tf.contrib.layers.fully_connected(new_hidden_states, num_outputs=self.FLAGS.hidden_size)
 
         # Use softmax layer to compute probability distribution for start location
         # Note this produces self.logits_start and self.probdist_start, both of which have shape (batch_size, context_len)
